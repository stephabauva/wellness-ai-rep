# CLAUDE.md

This file provides guidance to Claude Code when working with this wellness AI application.

## App Overview

**Tech Stack**: React + TypeScript + Vite + Node.js + Express + PostgreSQL + Drizzle ORM
**Architecture**: Modular routes, Go microservices, multi-AI provider system
**Core Features**: AI chat with memory, health data processing, file management
**Databases setup** : Replit's neon database for cloud developmemt (npm run dev) and postgresql with pg for local development (npm run dev: local with .env.local)
**System maps** : maps the architecture of each feature - .system-maps/json-system-maps/root.map.json is the main index that points to all domains and their subdomain maps
**User flows** : how the user interacts with the application is described in ./tasks/all-user-flows.md
**System map tracker** : system-map-tracker.js scans recently modified Git files and cross-references them with system maps located in .system-maps/json-system-maps/. It categorizes files by domain (e.g., chat, health, memory, file-manager) and flags any modified files not documented in the system maps—helping ensure architecture documentation stays up to date.
<<<<<<< HEAD
=======
**Dependency tracking** : dependency-tracker.js and system-map-cross-domain-validator-v2.js analyze actual code imports to identify cross-domain dependencies, architectural violations, and components missing from system maps. Use dependency-check-hook.js (setup via setup-dependency-hook.sh) for pre-commit validation.
**@used-by annotations** : Add comments like @used-by domain/component to track dependencies and warn about cross-domain impacts when modifying shared code.
>>>>>>> 7aeb457c


### Key Commands
- `npm run dev` - Start development server
- `npm run build` - Build for production
- `npx vitest` - Run tests
- `npm run db:push` - Push database schema changes
- `cd go-[service] && go run .` - Start Go microservices
- `node system-map-tracker.js` - Check if modified files are documented in system maps
- `node dependency-tracker.js` - Analyze cross-domain dependencies
- `node system-map-cross-domain-validator-v2.js` - Validate system maps against actual code
- `./setup-dependency-hook.sh` - Install pre-commit dependency check hook

## Planning Rules

### Required Planning Process
1. Think, navigate the code, ultra think about all possibilities, **create plan first**: Write to `tasks/todo-[title].md` before coding
2. **Wait for approval**: Check with user before executing plan
3. **Plan must include**:
   - Feature scope and technical context
   - Dependency and risk assessment
   - Test plan and safety checks
   - Confirmation that app stability is preserved
   - Integration verification (no unused code)
   - Conflict check between code pieces
   - Production-ready validation

### Planning Template
```markdown
# Todo: [Feature Name]

## Scope
- [Brief description]
- [Technical context]

## Risk Assessment
- [Dependencies affected]
- [Potential conflicts]

## Tasks
- [ ] Task 1
   - Detailed explanation of problem and solution
- [ ] Task 2
   - ...

## Safety Checks
- [ ] HMR/WebSocket stability preserved
- [ ] No unused code
- [ ] No conflicts
- [ ] Production-ready

## Review
[To be filled after completion]
```

## Coding Rules

### Feature Safety (Critical)
**I1 - Feature Isolation**: Never alter code linked to other features if it risks breaking their behavior. If alteration required:
- Assess full impact on dependent features
- Anticipate cascade effects
- Propose safe mitigation plans before proceeding

**I2 - Adaptive Re-evaluation**: If obstacles force approach changes:
- Don't try alternatives blindly
- Pause and re-assess entire task
- Propose new optimal path respecting I1

### Code Quality Standards
- **Simplicity first**: Every change should impact minimal code
- **No backward compatibility**: Avoid bloating codebase
- **No optional features**: Everything implemented must be integrated
- **Production-ready**: All code must be fully functional
- **Lean approach**: Propose Go code over TypeScript for performance
- **Dependency annotations**: Add @used-by comments to shared components documenting usage across domains
- **Cross-domain safety**: Check impact with dependency-tracker.js before modifying shared code

### File Organization
- React components: `client/src/components/`
- Server routes: `server/routes/` (≤300 lines each)
- Database schema: `shared/schema.ts`
- System maps: `.system-maps/json-system-maps`

## Replit Constraints (Critical)

### Do NOT Touch
- `vite.config.ts` - Fragile HMR configuration
- WebSocket handling - Easily breaks
- Build systems - Replit-specific setup
- Compression settings - Can break deployment

### Environment Compatibility
- Always ensure Replit environment compatibility
- Port mapping: dev (5000) → prod (80)
- WebSocket connections must remain stable
- HMR must not break

## Execution Rules

### Development Workflow
1. **understand the context** Look at features' system maps in .system-maps/json-system-maps
2. **Plan first** → Get approval → Execute
3. **Mark todo items** as complete during work
4. **High-level updates** only during execution
5. **Review section** added to todo.md when complete
6. **Cleanup** temporary files at end
7. **always** ask yourself if a database migration is necessary based on the changes made
8. Execute the system map tracker system-map-tracker.js everytime files are edited.
9. **update the corresponding system maps** of the features you modified using .system-maps/optimized-complete-map-blue-original.md and always keep the central index .system-maps/json-system-maps/root.map.json up-to-date
<<<<<<< HEAD
=======
10. **Cross-domain safety**: Before modifying shared components, run `node dependency-tracker.js` to understand impact and add @used-by annotations
11. **Pre-commit validation**: Use dependency-check-hook.js to catch cross-domain issues before committing
>>>>>>> 7aeb457c

### Testing Requirements
- Use Vitest for all tests with 'npx vitest'
- Server tests use supertest
- Component tests use @testing-library/react
- Performance tests for memory operations

### Architecture Patterns
- **Modular routes**: Strict line limits enforced
- **Memory system**: ChatGPT-style with deduplication
- **File processing**: Go microservices for large files
- **AI streaming**: SSE with smooth typing simulation

## Debugging Approach
Think of all possibilities, don't just do 1 fix. Map all possible causes before acting. If necessary, add some loggings, ask the user to test the feature and get the logs from the console.

## Development Guidelines

### Code Structure
Everytime you write code :
- Keep components focused and small
- No file bigger than 300 lines of code
- Use hooks for state management
- Implement proper error boundaries
- Follow TypeScript strict mode and verify with 'npm run check'
- Confirmation that app stability is preserved
- Integration verification (no unused code, no fallbacks)
- Conflict check between code pieces
- Production-ready validation

### Performance
- Lazy loading for large components
- Multi-level caching with TTL
- Background processing with circuit breakers
- Progressive enhancement for Go services

### Memory System
- Use `chatgpt-memory-enhancement.ts` for memory capabilities
- Background processing is non-blocking
- All operations include deduplication
- <50ms target for critical memory paths

### Health Data Processing
- Support Apple Health XML, CDA XML, Google Fit JSON
- Large files (>5MB) use Go acceleration
- Preserve timestamps: `data.timestamp || new Date()`
- Chunk-based processing for massive datasets

---

**Remember**: Simplicity, safety, and user approval before execution. Every change must be minimal, necessary, and production-ready.<|MERGE_RESOLUTION|>--- conflicted
+++ resolved
@@ -11,11 +11,8 @@
 **System maps** : maps the architecture of each feature - .system-maps/json-system-maps/root.map.json is the main index that points to all domains and their subdomain maps
 **User flows** : how the user interacts with the application is described in ./tasks/all-user-flows.md
 **System map tracker** : system-map-tracker.js scans recently modified Git files and cross-references them with system maps located in .system-maps/json-system-maps/. It categorizes files by domain (e.g., chat, health, memory, file-manager) and flags any modified files not documented in the system maps—helping ensure architecture documentation stays up to date.
-<<<<<<< HEAD
-=======
 **Dependency tracking** : dependency-tracker.js and system-map-cross-domain-validator-v2.js analyze actual code imports to identify cross-domain dependencies, architectural violations, and components missing from system maps. Use dependency-check-hook.js (setup via setup-dependency-hook.sh) for pre-commit validation.
 **@used-by annotations** : Add comments like @used-by domain/component to track dependencies and warn about cross-domain impacts when modifying shared code.
->>>>>>> 7aeb457c
 
 
 ### Key Commands
@@ -125,11 +122,6 @@
 7. **always** ask yourself if a database migration is necessary based on the changes made
 8. Execute the system map tracker system-map-tracker.js everytime files are edited.
 9. **update the corresponding system maps** of the features you modified using .system-maps/optimized-complete-map-blue-original.md and always keep the central index .system-maps/json-system-maps/root.map.json up-to-date
-<<<<<<< HEAD
-=======
-10. **Cross-domain safety**: Before modifying shared components, run `node dependency-tracker.js` to understand impact and add @used-by annotations
-11. **Pre-commit validation**: Use dependency-check-hook.js to catch cross-domain issues before committing
->>>>>>> 7aeb457c
 
 ### Testing Requirements
 - Use Vitest for all tests with 'npx vitest'
